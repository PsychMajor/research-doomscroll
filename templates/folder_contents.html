--- conflicted
+++ resolved
@@ -39,7 +39,7 @@
         
         <!-- Navigation Menu -->
         <nav class="nav-menu">
-            <a href="/" class="nav-item">Search</a>
+            <a href="/?show_form_only=true" class="nav-item">Search</a>
             <div class="nav-item-dropdown active">
                 <a href="/folders" class="nav-item">Folders</a>
                 <div class="dropdown-menu">
@@ -145,32 +145,13 @@
             </div>
             <h2>No papers in this folder yet</h2>
             <p>Add papers from the search results using the + button</p>
-            <a href="/" class="btn-primary" style="display: inline-block; margin-top: 20px;">Go to Search</a>
+            <a href="/?show_form_only=true" class="btn-primary" style="display: inline-block; margin-top: 20px;">Go to Search</a>
         </div>
         {% endif %}
     </div>
 
     <script>
-<<<<<<< HEAD
-        // Update Search nav link from sessionStorage
-        const lastSearchUrl = sessionStorage.getItem('lastSearchUrl');
-        if (lastSearchUrl) {
-            const searchNavLink = document.querySelector('.nav-menu a[href="/"]');
-            if (searchNavLink) {
-                searchNavLink.setAttribute('href', lastSearchUrl);
-                console.log('🔗 Updated Search link to:', lastSearchUrl);
-            }
-            // Also update the "Go to Search" button in empty state if it exists
-            const goToSearchBtn = document.querySelector('.empty-state a[href="/"]');
-            if (goToSearchBtn) {
-                goToSearchBtn.setAttribute('href', lastSearchUrl);
-                console.log('🔗 Updated Go to Search button to:', lastSearchUrl);
-            }
-        }
-        
-=======
         // Toggle abstract function
->>>>>>> ab319e8f
         function toggleAbstract(paperId) {
             const abstract = document.getElementById(`abstract-${paperId}`);
             const toggle = abstract.previousElementSibling;
@@ -202,44 +183,12 @@
                 const feed = document.querySelector('.feed');
                 const header = document.querySelector('.folder-header h2');
                 
-<<<<<<< HEAD
-                const result = await response.json();
-                if (result.status === 'success') {
-                    // Remove card with animation
-                    const card = document.querySelector(`[data-paper-id="${paperId}"]`);
-                    card.style.transition = 'all 0.3s ease';
-                    card.style.opacity = '0';
-                    card.style.transform = 'translateX(-100px)';
-                    
-                    setTimeout(() => {
-                        card.remove();
-                        
-                        // Check if feed is empty now
-                        const feed = document.querySelector('.feed');
-                        if (feed && feed.children.length === 0) {
-                            // Use SPA navigation if available, otherwise full reload
-                            if (window.spa) {
-                                window.spa.navigateTo('/folder/{{ folder.id }}');
-                            } else {
-                                window.location.href = '/folder/{{ folder.id }}';
-                            }
-                        }
-                        
-                        // Update folder header count if it exists
-                        const folderHeader = document.querySelector('.folder-header h2');
-                        if (folderHeader && feed) {
-                            const count = feed.children.length;
-                            folderHeader.textContent = `${count} paper${count !== 1 ? 's' : ''} in this folder`;
-                        }
-                    }, 300);
-=======
                 if (feed && feed.children.length === 0) {
                     feed.remove();
                     document.querySelector('.container').insertAdjacentHTML('beforeend', `<div class="empty-state"><div class="empty-icon"><svg width="120" height="120" viewBox="0 0 24 24" fill="none" xmlns="http://www.w3.org/2000/svg"><path d="M10 4H4C2.89543 4 2 4.89543 2 6V18C2 19.1046 2.89543 20 4 20H20C21.1046 20 22 19.1046 22 18V8C22 6.89543 21.1046 6 20 6H12L10 4Z" stroke="#3B9FFF" stroke-width="2" stroke-linecap="round" stroke-linejoin="round" fill="#3B9FFF" fill-opacity="0.15"/></svg></div><h2>No papers in this folder yet</h2><p>Add papers from the search results using the + button</p><a href="/?show_form_only=true" class="btn-primary" style="display: inline-block; margin-top: 20px;">Go to Search</a></div>`);
                     if (header) header.textContent = '0 papers in this folder';
                 } else if (feed && header) {
                     header.textContent = `${feed.children.length} paper${feed.children.length !== 1 ? 's' : ''} in this folder`;
->>>>>>> ab319e8f
                 }
                 console.log('✅ Done');
             }, 300);
